--- conflicted
+++ resolved
@@ -28,11 +28,7 @@
 
     <groupId>io.rml</groupId>
     <artifactId>RMLStreamer</artifactId>
-<<<<<<< HEAD
-    <version>1.2.1-RELEASE</version>
-=======
-    <version>1.2.2-SNAPSHOT</version>
->>>>>>> 7863b3a7
+    <version>1.2.2-RELEASE</version>
     <packaging>jar</packaging>
 
     <name>RMLStreamer</name>
@@ -124,7 +120,7 @@
                 </exclusion>
             </exclusions>
         </dependency>
-        
+
         <dependency>
             <groupId>com.ximpleware</groupId>
             <artifactId>vtd-xml</artifactId>
