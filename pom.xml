<!--
MIT License

Copyright (C) 2017 - 2020 RDF Mapping Language (RML)

Permission is hereby granted, free of charge, to any person obtaining a copy
of this software and associated documentation files (the "Software"), to deal
in the Software without restriction, including without limitation the rights
to use, copy, modify, merge, publish, distribute, sublicense, and/or sell
copies of the Software, and to permit persons to whom the Software is
furnished to do so, subject to the following conditions:

The above copyright notice and this permission notice shall be included in all
copies or substantial portions of the Software.

THE SOFTWARE IS PROVIDED "AS IS", WITHOUT WARRANTY OF ANY KIND, EXPRESS OR
IMPLIED, INCLUDING BUT NOT LIMITED TO THE WARRANTIES OF MERCHANTABILITY,
FITNESS FOR A PARTICULAR PURPOSE AND NONINFRINGEMENT. IN NO EVENT SHALL THE
AUTHORS OR COPYRIGHT HOLDERS BE LIABLE FOR ANY CLAIM, DAMAGES OR OTHER
LIABILITY, WHETHER IN AN ACTION OF CONTRACT, TORT OR OTHERWISE, ARISING FROM,
OUT OF OR IN CONNECTION WITH THE SOFTWARE OR THE USE OR OTHER DEALINGS IN THE
SOFTWARE.
-->
<project xmlns="http://maven.apache.org/POM/4.0.0"
         xmlns:xsi="http://www.w3.org/2001/XMLSchema-instance"
         xsi:schemaLocation="http://maven.apache.org/POM/4.0.0 http://maven.apache.org/xsd/maven-4.0.0.xsd">
    <modelVersion>4.0.0</modelVersion>

    <groupId>io.rml</groupId>
    <artifactId>RMLStreamer</artifactId>
<<<<<<< HEAD
    <version>1.2.2-RELEASE</version>
=======
    <version>1.2.3-SNAPSHOT</version>
>>>>>>> 0600c5de
    <packaging>jar</packaging>

    <name>RMLStreamer</name>
    <url>https://rml.io/</url>

    <properties>
        <project.build.sourceEncoding>UTF-8</project.build.sourceEncoding>
        <flink.version>1.9.1</flink.version>
        <slf4j.version>1.7.7</slf4j.version>
        <log4j.version>1.2.17</log4j.version>
        <jena.version>3.11.0</jena.version>

        <scala.binary.version>2.11</scala.binary.version>
        <java.version>1.8</java.version>

        <!-- license properties -->
        <project.inceptionYear>2018</project.inceptionYear>
        <project.organization.name>RDF Mapping Language (RML)</project.organization.name>
        <project.name>RMLStreamer</project.name>
        <license.licenseName>mit</license.licenseName>
    </properties>

    <!--

        Execute "mvn clean package -Pbuild-jar"
        to build a jar file out of this project!

        How to use the Flink Quickstart pom:

        a) Adding new dependencies:
            You can add dependencies to the list below.
            Please check if the maven-shade-plugin below is filtering out your dependency
            and remove the exclude from there.

        b) Build a jar for running on the cluster:
            There are two options for creating a jar from this project

            b.1) "mvn clean package" -> this will create a fat jar which contains all
                    dependencies necessary for running the jar created by this pom in a cluster.
                    The "maven-shade-plugin" excludes everything that is provided on a running Flink cluster.

            b.2) "mvn clean package -Pbuild-jar" -> This will also create a fat-jar, but with much
                    nicer dependency exclusion handling. This approach is preferred and leads to
                    much cleaner jar files.
    -->

    <dependencies>

        <!-- Framework dependencies -->

        <!-- https://mvnrepository.com/artifact/org.apache.jena/jena-core -->
        <dependency>
            <groupId>org.apache.jena</groupId>
            <artifactId>jena-core</artifactId>
            <version>${jena.version}</version>
            <exclusions>
                <exclusion>
                    <artifactId>commons-cli</artifactId>
                    <groupId>commons-cli</groupId>
                </exclusion>
            </exclusions>
        </dependency>

        <!-- https://mvnrepository.com/artifact/org.apache.jena/jena-arq -->
        <dependency>
            <groupId>org.apache.jena</groupId>
            <artifactId>jena-arq</artifactId>
            <version>${jena.version}</version>
        </dependency>

        <dependency>
            <groupId>com.jayway.jsonpath</groupId>
            <artifactId>json-path</artifactId>
            <version>2.3.0</version>
        </dependency>

        <dependency>
            <groupId>org.apache.bahir</groupId>
            <artifactId>flink-connector-netty_${scala.binary.version}</artifactId>
            <version>1.0</version>
            <exclusions>
                <exclusion>
                    <groupId>org.apache.flink</groupId>
                    <artifactId>flink-streaming-scala_${scala.binary.version}</artifactId>
                </exclusion>
                <exclusion>
                    <artifactId>flink-streaming-java_${scala.binary.version}</artifactId>
                    <groupId>org.apache.flink</groupId>
                </exclusion>
            </exclusions>
        </dependency>

        <dependency>
            <groupId>com.ximpleware</groupId>
            <artifactId>vtd-xml</artifactId>
            <version>2.11</version>
        </dependency>

        <dependency>
            <groupId>org.apache.flink</groupId>
            <artifactId>flink-hadoop-compatibility_${scala.binary.version}</artifactId>
            <version>${flink.version}</version>
        </dependency>

        <dependency>
            <groupId>com.github.jsurfer</groupId>
            <artifactId>jsurfer-jackson</artifactId>
            <version>1.5.1</version>
        </dependency>

        <dependency>
            <groupId>org.apache.flink</groupId>
            <artifactId>flink-table-planner_${scala.binary.version}</artifactId>
            <version>${flink.version}</version>
            <exclusions>
                <exclusion>
                    <groupId>org.apache.flink</groupId>
                    <artifactId>flink-streaming-scala_${scala.binary.version}</artifactId>
                </exclusion>
                <exclusion>
                    <artifactId>flink-streaming-java_${scala.binary.version}</artifactId>
                    <groupId>org.apache.flink</groupId>
                </exclusion>
            </exclusions>
        </dependency>

        <dependency>
            <groupId>org.apache.flink</groupId>
            <artifactId>flink-table-api-scala-bridge_${scala.binary.version}</artifactId>
            <version>${flink.version}</version>
            <exclusions>
                <exclusion>
                    <groupId>org.apache.flink</groupId>
                    <artifactId>flink-streaming-scala_${scala.binary.version}</artifactId>
                </exclusion>
                <exclusion>
                    <artifactId>flink-streaming-java_${scala.binary.version}</artifactId>
                    <groupId>org.apache.flink</groupId>
                </exclusion>
            </exclusions>
        </dependency>

        <dependency>
            <groupId>org.java-websocket</groupId>
            <artifactId>Java-WebSocket</artifactId>
            <version>1.3.6</version>
        </dependency>

        <!-- https://mvnrepository.com/artifact/org.apache.logging.log4j/log4j-core -->
        <dependency>
            <groupId>org.apache.logging.log4j</groupId>
            <artifactId>log4j-core</artifactId>
            <version>2.8.2</version>
        </dependency>

        <!-- https://mvnrepository.com/artifact/org.scalatest/scalatest_2.10 -->
        <dependency>
            <groupId>org.scalatest</groupId>
            <artifactId>scalatest_${scala.binary.version}</artifactId>
            <version>3.0.6</version>
            <scope>test</scope>
        </dependency>
        <dependency>
            <groupId>javax.xml.bind</groupId>
            <artifactId>jaxb-api</artifactId>
            <version>2.3.0</version>
            <scope>test</scope>
        </dependency>




        <dependency>
            <groupId>org.apache.directory.studio</groupId>
            <artifactId>org.apache.commons.io</artifactId>
            <version>2.4</version>
        </dependency>

        <!-- https://mvnrepository.com/artifact/org.mockito/mockito-all -->
        <dependency>
            <groupId>org.mockito</groupId>
            <artifactId>mockito-all</artifactId>
            <version>1.10.19</version>
            <scope>test</scope>
        </dependency>

        <!-- Apache Flink dependencies -->
        <dependency>
            <groupId>org.apache.flink</groupId>
            <artifactId>flink-scala_${scala.binary.version}</artifactId>
            <version>${flink.version}</version>
            <scope>provided</scope>
        </dependency>
        <dependency>
            <groupId>org.apache.flink</groupId>
            <artifactId>flink-streaming-scala_${scala.binary.version}</artifactId>
            <version>${flink.version}</version>
            <scope>provided</scope>
        </dependency>
        <dependency>
            <groupId>org.apache.flink</groupId>
            <artifactId>flink-clients_${scala.binary.version}</artifactId>
            <version>${flink.version}</version>
            <scope>provided</scope>
        </dependency>

        <dependency>
            <groupId>org.apache.flink</groupId>
            <artifactId>flink-connector-kafka_${scala.binary.version}</artifactId>
            <version>${flink.version}</version>
        </dependency>

        <dependency>
            <groupId>org.apache.kafka</groupId>
            <artifactId>kafka_${scala.binary.version}</artifactId>
            <version>2.2.0</version>
            <scope>test</scope>
            <exclusions>
                <exclusion>
                    <artifactId>log4j</artifactId>
                    <groupId>log4j</groupId>
                </exclusion>
            </exclusions>
        </dependency>

        <dependency>
            <groupId>org.apache.curator</groupId>
            <artifactId>curator-test</artifactId>
            <version>2.12.0</version>
            <scope>test</scope>
        </dependency>
        <!-- explicitly add a standard logging framework, as Flink does not have
            a hard dependency on one specific framework by default -->
        <dependency>
            <groupId>org.slf4j</groupId>
            <artifactId>slf4j-log4j12</artifactId>
            <version>${slf4j.version}</version>
            <scope>runtime</scope>
        </dependency>
        <dependency>
            <groupId>log4j</groupId>
            <artifactId>log4j</artifactId>
            <version>${log4j.version}</version>
            <scope>runtime</scope>
        </dependency>
    </dependencies>

    <!-- This profile helps to make things run out of the box in IntelliJ -->
    <!-- Its adds Flink's core classes to the runtime class path. -->
    <!-- Otherwise they are missing in IntelliJ, because the dependency is 'provided' -->
    <profiles>
        <profile>
            <id>add-dependencies-for-IDEA</id>
            <activation>
                <property>
                    <name>idea.version</name>
                </property>
            </activation>

            <dependencies>
                <dependency>
                    <groupId>org.apache.flink</groupId>
                    <artifactId>flink-scala_${scala.binary.version}</artifactId>
                    <version>${flink.version}</version>
                    <scope>compile</scope>
                </dependency>
                <dependency>
                    <groupId>org.apache.flink</groupId>
                    <artifactId>flink-streaming-scala_${scala.binary.version}</artifactId>
                    <version>${flink.version}</version>
                    <scope>compile</scope>
                </dependency>
                <dependency>
                    <groupId>org.apache.flink</groupId>
                    <artifactId>flink-clients_${scala.binary.version}</artifactId>
                    <version>${flink.version}</version>
                    <scope>compile</scope>
                </dependency>
            </dependencies>
        </profile>
    </profiles>

    <!-- We use the maven-assembly plugin to create a fat jar that contains all dependencies
    except flink and its transitive dependencies. The resulting fat-jar can be executed
    on a cluster. Change the value of Program-Class if your program entry point changes. -->
    <build>
        <plugins>
            <plugin>
                <groupId>org.apache.maven.plugins</groupId>
                <artifactId>maven-enforcer-plugin</artifactId>
                <version>3.0.0-M2</version>
                <executions>
                    <execution>
                        <id>enforce-banned-dependencies</id>
                        <goals>
                            <goal>enforce</goal>
                        </goals>
                        <configuration>
                            <rules>
                                <bannedDependencies>
                                    <excludes>
                                        <exclude>org.apache.flink:flink-streaming-scala_${scala.binary.version}:*:*:compile</exclude>
                                        <exclude>org.apache.flink:flink-streaming-java_${scala.binary.version}:*:*:compile</exclude>
                                        <exclude>org.apache.flink:flink-clients_${scala.binary.version}:*:*:compile</exclude>
                                    </excludes>
                                </bannedDependencies>
                            </rules>
                            <fail>true</fail>
                        </configuration>

                    </execution>
                </executions>
            </plugin>

            <!-- We use the maven-shade plugin to create a fat jar that contains all dependencies
            except flink and it's transitive dependencies. The resulting fat-jar can be executed
            on a cluster. Change the value of Program-Class if your program entry point changes. -->
            <plugin>
                <groupId>org.apache.maven.plugins</groupId>
                <artifactId>maven-shade-plugin</artifactId>
                <version>3.2.1</version>
                <executions>
                    <!-- Run shade goal on package phase -->
                    <execution>
                        <phase>package</phase>
                        <goals>
                            <goal>shade</goal>
                        </goals>
                        <configuration>
                            <artifactSet>
                                <excludes>
                                    <exclude>com.google.code.findbugs:jsr305</exclude>
                                    <exclude>org.slf4j:*</exclude>
                                    <exclude>log4j:*</exclude>
                                </excludes>
                            </artifactSet>
                            <filters>
                                <filter>
                                    <!-- Do not copy the signatures in the META-INF folder.
                                    Otherwise, this might cause SecurityExceptions when using the JAR. -->
                                    <artifact>*:*</artifact>
                                    <excludes>
                                        <exclude>META-INF/*.SF</exclude>
                                        <exclude>META-INF/*.DSA</exclude>
                                        <exclude>META-INF/*.RSA</exclude>
                                    </excludes>
                                </filter>
                            </filters>

                            <!-- Apache Jena's initialize uses Java's ServiceLoader mechanism to locate initialization steps.
                                Therefore it requires a number of resources in Jena jars thus making it requirement
                                to use the transformer to include those files in the fat-jar.
                            -->
                            <transformers>
                                <transformer
                                        implementation="org.apache.maven.plugins.shade.resource.ServicesResourceTransformer"/>
                            </transformers>
                            <!-- If you want to use ./bin/flink run <quickstart jar> uncomment the following lines.
                            This will add a Main-Class entry to the manifest file -->
                            <!--
                            <transformers>
                                <transformer implementation="org.apache.maven.plugins.shade.resource.ManifestResourceTransformer">
                                    <mainClass>framework.StreamingJob</mainClass>
                                </transformer>
                            </transformers>
                            -->
                            <createDependencyReducedPom>false</createDependencyReducedPom>
                        </configuration>
                    </execution>
                </executions>
            </plugin>

            <!-- disable surefire -->
            <plugin>
                <groupId>org.apache.maven.plugins</groupId>
                <artifactId>maven-surefire-plugin</artifactId>
                <version>2.22.1</version>
                <configuration>
                    <skipTests>true</skipTests>
                </configuration>
            </plugin>
            <!-- enable scalatest -->
            <plugin>
                <groupId>org.scalatest</groupId>
                <artifactId>scalatest-maven-plugin</artifactId>
                <version>2.0.0</version>
                <configuration>
                    <reportsDirectory>${project.build.directory}/surefire-reports</reportsDirectory>
                    <junitxml>.</junitxml>
                    <filereports>WDF TestSuite.txt</filereports>
                    <argLine>-Xms3g -Xmx3g</argLine>
                </configuration>
                <executions>
                    <execution>
                        <id>test</id>
                        <goals>
                            <goal>test</goal>
                        </goals>
                    </execution>
                </executions>
            </plugin>
            <plugin>
                <groupId>net.alchim31.maven</groupId>
                <artifactId>scala-maven-plugin</artifactId>
                <version>4.0.1</version>
                <configuration>
                    <args>
                        <arg>-deprecation</arg>
                    </args>
                </configuration>
                <executions>
                    <execution>
                        <goals>
                            <goal>compile</goal>
                            <goal>testCompile</goal>
                        </goals>
                    </execution>
                </executions>
            </plugin>

            <!-- Eclipse Integration -->
            <!--plugin>
                <groupId>org.apache.maven.plugins</groupId>
                <artifactId>maven-eclipse-plugin</artifactId>
                <version>2.8</version>
                <configuration>
                    <downloadSources>true</downloadSources>
                    <projectnatures>
                        <projectnature>org.scala-ide.sdt.core.scalanature</projectnature>
                        <projectnature>org.eclipse.jdt.core.javanature</projectnature>
                    </projectnatures>
                    <buildcommands>
                        <buildcommand>org.scala-ide.sdt.core.scalabuilder</buildcommand>
                    </buildcommands>
                    <classpathContainers>
                        <classpathContainer>org.scala-ide.sdt.launching.SCALA_CONTAINER
                        </classpathContainer>
                        <classpathContainer>org.eclipse.jdt.launching.JRE_CONTAINER
                        </classpathContainer>
                    </classpathContainers>
                    <excludes>
                        <exclude>org.scala-lang:scala-library</exclude>
                        <exclude>org.scala-lang:scala-compiler</exclude>
                    </excludes>
                    <sourceIncludes>
                        <sourceInclude>**/*.scala</sourceInclude>
                        <sourceInclude>**/*.java</sourceInclude>
                    </sourceIncludes>
                </configuration>
            </plugin-->

            <!-- Adding scala source directories to build path -->
            <plugin>
                <groupId>org.codehaus.mojo</groupId>
                <artifactId>build-helper-maven-plugin</artifactId>
                <version>1.7</version>
                <executions>
                    <!-- Add src/main/scala to eclipse build path -->
                    <execution>
                        <id>add-source</id>
                        <phase>generate-sources</phase>
                        <goals>
                            <goal>add-source</goal>
                        </goals>
                        <configuration>
                            <sources>
                                <source>src/main/scala</source>
                            </sources>
                        </configuration>
                    </execution>
                    <!-- Add src/test/scala to eclipse build path -->
                    <execution>
                        <id>add-test-source</id>
                        <phase>generate-test-sources</phase>
                        <goals>
                            <goal>add-test-source</goal>
                        </goals>
                        <configuration>
                            <sources>
                                <source>src/test/scala</source>
                            </sources>
                        </configuration>
                    </execution>
                </executions>
            </plugin>
        </plugins>
    </build>
</project><|MERGE_RESOLUTION|>--- conflicted
+++ resolved
@@ -28,11 +28,7 @@
 
     <groupId>io.rml</groupId>
     <artifactId>RMLStreamer</artifactId>
-<<<<<<< HEAD
-    <version>1.2.2-RELEASE</version>
-=======
-    <version>1.2.3-SNAPSHOT</version>
->>>>>>> 0600c5de
+    <version>1.2.3-RELEASE</version>
     <packaging>jar</packaging>
 
     <name>RMLStreamer</name>
