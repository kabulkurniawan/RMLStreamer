<!--
MIT License

Copyright (C) 2017 - 2020 RDF Mapping Language (RML)

Permission is hereby granted, free of charge, to any person obtaining a copy
of this software and associated documentation files (the "Software"), to deal
in the Software without restriction, including without limitation the rights
to use, copy, modify, merge, publish, distribute, sublicense, and/or sell
copies of the Software, and to permit persons to whom the Software is
furnished to do so, subject to the following conditions:

The above copyright notice and this permission notice shall be included in all
copies or substantial portions of the Software.

THE SOFTWARE IS PROVIDED "AS IS", WITHOUT WARRANTY OF ANY KIND, EXPRESS OR
IMPLIED, INCLUDING BUT NOT LIMITED TO THE WARRANTIES OF MERCHANTABILITY,
FITNESS FOR A PARTICULAR PURPOSE AND NONINFRINGEMENT. IN NO EVENT SHALL THE
AUTHORS OR COPYRIGHT HOLDERS BE LIABLE FOR ANY CLAIM, DAMAGES OR OTHER
LIABILITY, WHETHER IN AN ACTION OF CONTRACT, TORT OR OTHERWISE, ARISING FROM,
OUT OF OR IN CONNECTION WITH THE SOFTWARE OR THE USE OR OTHER DEALINGS IN THE
SOFTWARE.
-->
<project xmlns="http://maven.apache.org/POM/4.0.0"
         xmlns:xsi="http://www.w3.org/2001/XMLSchema-instance"
         xsi:schemaLocation="http://maven.apache.org/POM/4.0.0 http://maven.apache.org/xsd/maven-4.0.0.xsd">
    <modelVersion>4.0.0</modelVersion>

    <groupId>io.rml</groupId>
    <artifactId>RMLStreamer</artifactId>
<<<<<<< HEAD
    <version>1.2.3-RELEASE</version>
=======
    <version>1.2.4-SNAPSHOT</version>
>>>>>>> 1fd8ca2a
    <packaging>jar</packaging>

    <name>RMLStreamer</name>
    <url>https://rml.io/</url>

    <properties>
        <project.build.sourceEncoding>UTF-8</project.build.sourceEncoding>
        <flink.version>1.9.1</flink.version>
        <slf4j.version>1.7.7</slf4j.version>
        <log4j.version>1.2.17</log4j.version>
        <jena.version>3.11.0</jena.version>

        <scala.binary.version>2.11</scala.binary.version>
        <java.version>1.8</java.version>

        <!-- license properties -->
        <project.inceptionYear>2018</project.inceptionYear>
        <project.organization.name>RDF Mapping Language (RML)</project.organization.name>
        <project.name>RMLStreamer</project.name>
        <license.licenseName>mit</license.licenseName>
    </properties>

    <!--

        Execute "mvn clean package -Pbuild-jar"
        to build a jar file out of this project!

        How to use the Flink Quickstart pom:

        a) Adding new dependencies:
            You can add dependencies to the list below.
            Please check if the maven-shade-plugin below is filtering out your dependency
            and remove the exclude from there.

        b) Build a jar for running on the cluster:
            There are two options for creating a jar from this project

            b.1) "mvn clean package" -> this will create a fat jar which contains all
                    dependencies necessary for running the jar created by this pom in a cluster.
                    The "maven-shade-plugin" excludes everything that is provided on a running Flink cluster.

            b.2) "mvn clean package -Pbuild-jar" -> This will also create a fat-jar, but with much
                    nicer dependency exclusion handling. This approach is preferred and leads to
                    much cleaner jar files.
    -->

    <dependencies>

        <!-- Framework dependencies -->

        <!-- https://mvnrepository.com/artifact/org.apache.jena/jena-core -->
        <dependency>
            <groupId>org.apache.jena</groupId>
            <artifactId>jena-core</artifactId>
            <version>${jena.version}</version>
            <exclusions>
                <exclusion>
                    <artifactId>commons-cli</artifactId>
                    <groupId>commons-cli</groupId>
                </exclusion>
            </exclusions>
        </dependency>

        <!-- https://mvnrepository.com/artifact/org.apache.jena/jena-arq -->
        <dependency>
            <groupId>org.apache.jena</groupId>
            <artifactId>jena-arq</artifactId>
            <version>${jena.version}</version>
        </dependency>

        <dependency>
            <groupId>com.jayway.jsonpath</groupId>
            <artifactId>json-path</artifactId>
            <version>2.3.0</version>
        </dependency>

        <dependency>
            <groupId>org.apache.bahir</groupId>
            <artifactId>flink-connector-netty_${scala.binary.version}</artifactId>
            <version>1.0</version>
            <exclusions>
                <exclusion>
                    <groupId>org.apache.flink</groupId>
                    <artifactId>flink-streaming-scala_${scala.binary.version}</artifactId>
                </exclusion>
                <exclusion>
                    <artifactId>flink-streaming-java_${scala.binary.version}</artifactId>
                    <groupId>org.apache.flink</groupId>
                </exclusion>
            </exclusions>
        </dependency>

        <dependency>
            <groupId>com.ximpleware</groupId>
            <artifactId>vtd-xml</artifactId>
            <version>2.11</version>
        </dependency>

        <dependency>
            <groupId>org.apache.flink</groupId>
            <artifactId>flink-hadoop-compatibility_${scala.binary.version}</artifactId>
            <version>${flink.version}</version>
        </dependency>

        <dependency>
            <groupId>com.github.jsurfer</groupId>
            <artifactId>jsurfer-jackson</artifactId>
            <version>1.5.1</version>
        </dependency>

        <dependency>
            <groupId>org.apache.flink</groupId>
            <artifactId>flink-table-planner_${scala.binary.version}</artifactId>
            <version>${flink.version}</version>
            <exclusions>
                <exclusion>
                    <groupId>org.apache.flink</groupId>
                    <artifactId>flink-streaming-scala_${scala.binary.version}</artifactId>
                </exclusion>
                <exclusion>
                    <artifactId>flink-streaming-java_${scala.binary.version}</artifactId>
                    <groupId>org.apache.flink</groupId>
                </exclusion>
            </exclusions>
        </dependency>

        <dependency>
            <groupId>org.apache.flink</groupId>
            <artifactId>flink-table-api-scala-bridge_${scala.binary.version}</artifactId>
            <version>${flink.version}</version>
            <exclusions>
                <exclusion>
                    <groupId>org.apache.flink</groupId>
                    <artifactId>flink-streaming-scala_${scala.binary.version}</artifactId>
                </exclusion>
                <exclusion>
                    <artifactId>flink-streaming-java_${scala.binary.version}</artifactId>
                    <groupId>org.apache.flink</groupId>
                </exclusion>
            </exclusions>
        </dependency>

        <dependency>
            <groupId>org.java-websocket</groupId>
            <artifactId>Java-WebSocket</artifactId>
            <version>1.3.6</version>
        </dependency>

        <!-- https://mvnrepository.com/artifact/org.apache.logging.log4j/log4j-core -->
        <dependency>
            <groupId>org.apache.logging.log4j</groupId>
            <artifactId>log4j-core</artifactId>
            <version>2.8.2</version>
        </dependency>

        <!-- https://mvnrepository.com/artifact/org.scalatest/scalatest_2.10 -->
        <dependency>
            <groupId>org.scalatest</groupId>
            <artifactId>scalatest_${scala.binary.version}</artifactId>
            <version>3.0.6</version>
            <scope>test</scope>
        </dependency>
        <dependency>
            <groupId>javax.xml.bind</groupId>
            <artifactId>jaxb-api</artifactId>
            <version>2.3.0</version>
            <scope>test</scope>
        </dependency>




        <dependency>
            <groupId>org.apache.directory.studio</groupId>
            <artifactId>org.apache.commons.io</artifactId>
            <version>2.4</version>
        </dependency>

        <!-- https://mvnrepository.com/artifact/org.mockito/mockito-all -->
        <dependency>
            <groupId>org.mockito</groupId>
            <artifactId>mockito-all</artifactId>
            <version>1.10.19</version>
            <scope>test</scope>
        </dependency>

        <!-- Apache Flink dependencies -->
        <dependency>
            <groupId>org.apache.flink</groupId>
            <artifactId>flink-scala_${scala.binary.version}</artifactId>
            <version>${flink.version}</version>
            <scope>provided</scope>
        </dependency>
        <dependency>
            <groupId>org.apache.flink</groupId>
            <artifactId>flink-streaming-scala_${scala.binary.version}</artifactId>
            <version>${flink.version}</version>
            <scope>provided</scope>
        </dependency>
        <dependency>
            <groupId>org.apache.flink</groupId>
            <artifactId>flink-clients_${scala.binary.version}</artifactId>
            <version>${flink.version}</version>
            <scope>provided</scope>
        </dependency>

        <dependency>
            <groupId>org.apache.flink</groupId>
            <artifactId>flink-connector-kafka_${scala.binary.version}</artifactId>
            <version>${flink.version}</version>
        </dependency>

        <dependency>
            <groupId>org.apache.kafka</groupId>
            <artifactId>kafka_${scala.binary.version}</artifactId>
            <version>2.2.0</version>
            <scope>test</scope>
            <exclusions>
                <exclusion>
                    <artifactId>log4j</artifactId>
                    <groupId>log4j</groupId>
                </exclusion>
            </exclusions>
        </dependency>

        <dependency>
            <groupId>org.apache.curator</groupId>
            <artifactId>curator-test</artifactId>
            <version>2.12.0</version>
            <scope>test</scope>
        </dependency>
        <!-- explicitly add a standard logging framework, as Flink does not have
            a hard dependency on one specific framework by default -->
        <dependency>
            <groupId>org.slf4j</groupId>
            <artifactId>slf4j-log4j12</artifactId>
            <version>${slf4j.version}</version>
            <scope>runtime</scope>
        </dependency>
        <dependency>
            <groupId>log4j</groupId>
            <artifactId>log4j</artifactId>
            <version>${log4j.version}</version>
            <scope>runtime</scope>
        </dependency>
    </dependencies>

    <!-- This profile helps to make things run out of the box in IntelliJ -->
    <!-- Its adds Flink's core classes to the runtime class path. -->
    <!-- Otherwise they are missing in IntelliJ, because the dependency is 'provided' -->
    <profiles>
        <profile>
            <id>add-dependencies-for-IDEA</id>
            <activation>
                <property>
                    <name>idea.version</name>
                </property>
            </activation>

            <dependencies>
                <dependency>
                    <groupId>org.apache.flink</groupId>
                    <artifactId>flink-scala_${scala.binary.version}</artifactId>
                    <version>${flink.version}</version>
                    <scope>compile</scope>
                </dependency>
                <dependency>
                    <groupId>org.apache.flink</groupId>
                    <artifactId>flink-streaming-scala_${scala.binary.version}</artifactId>
                    <version>${flink.version}</version>
                    <scope>compile</scope>
                </dependency>
                <dependency>
                    <groupId>org.apache.flink</groupId>
                    <artifactId>flink-clients_${scala.binary.version}</artifactId>
                    <version>${flink.version}</version>
                    <scope>compile</scope>
                </dependency>
            </dependencies>
        </profile>
    </profiles>

    <!-- We use the maven-assembly plugin to create a fat jar that contains all dependencies
    except flink and its transitive dependencies. The resulting fat-jar can be executed
    on a cluster. Change the value of Program-Class if your program entry point changes. -->
    <build>
        <plugins>
            <plugin>
                <groupId>org.apache.maven.plugins</groupId>
                <artifactId>maven-enforcer-plugin</artifactId>
                <version>3.0.0-M2</version>
                <executions>
                    <execution>
                        <id>enforce-banned-dependencies</id>
                        <goals>
                            <goal>enforce</goal>
                        </goals>
                        <configuration>
                            <rules>
                                <bannedDependencies>
                                    <excludes>
                                        <exclude>org.apache.flink:flink-streaming-scala_${scala.binary.version}:*:*:compile</exclude>
                                        <exclude>org.apache.flink:flink-streaming-java_${scala.binary.version}:*:*:compile</exclude>
                                        <exclude>org.apache.flink:flink-clients_${scala.binary.version}:*:*:compile</exclude>
                                    </excludes>
                                </bannedDependencies>
                            </rules>
                            <fail>true</fail>
                        </configuration>

                    </execution>
                </executions>
            </plugin>

            <!-- We use the maven-shade plugin to create a fat jar that contains all dependencies
            except flink and it's transitive dependencies. The resulting fat-jar can be executed
            on a cluster. Change the value of Program-Class if your program entry point changes. -->
            <plugin>
                <groupId>org.apache.maven.plugins</groupId>
                <artifactId>maven-shade-plugin</artifactId>
                <version>3.2.1</version>
                <executions>
                    <!-- Run shade goal on package phase -->
                    <execution>
                        <phase>package</phase>
                        <goals>
                            <goal>shade</goal>
                        </goals>
                        <configuration>
                            <artifactSet>
                                <excludes>
                                    <exclude>com.google.code.findbugs:jsr305</exclude>
                                    <exclude>org.slf4j:*</exclude>
                                    <exclude>log4j:*</exclude>
                                </excludes>
                            </artifactSet>
                            <filters>
                                <filter>
                                    <!-- Do not copy the signatures in the META-INF folder.
                                    Otherwise, this might cause SecurityExceptions when using the JAR. -->
                                    <artifact>*:*</artifact>
                                    <excludes>
                                        <exclude>META-INF/*.SF</exclude>
                                        <exclude>META-INF/*.DSA</exclude>
                                        <exclude>META-INF/*.RSA</exclude>
                                    </excludes>
                                </filter>
                            </filters>

                            <!-- Apache Jena's initialize uses Java's ServiceLoader mechanism to locate initialization steps.
                                Therefore it requires a number of resources in Jena jars thus making it requirement
                                to use the transformer to include those files in the fat-jar.
                            -->
                            <transformers>
                                <transformer
                                        implementation="org.apache.maven.plugins.shade.resource.ServicesResourceTransformer"/>
                            </transformers>
                            <!-- If you want to use ./bin/flink run <quickstart jar> uncomment the following lines.
                            This will add a Main-Class entry to the manifest file -->
                            <!--
                            <transformers>
                                <transformer implementation="org.apache.maven.plugins.shade.resource.ManifestResourceTransformer">
                                    <mainClass>framework.StreamingJob</mainClass>
                                </transformer>
                            </transformers>
                            -->
                            <createDependencyReducedPom>false</createDependencyReducedPom>
                        </configuration>
                    </execution>
                </executions>
            </plugin>

            <!-- disable surefire -->
            <plugin>
                <groupId>org.apache.maven.plugins</groupId>
                <artifactId>maven-surefire-plugin</artifactId>
                <version>2.22.1</version>
                <configuration>
                    <skipTests>true</skipTests>
                </configuration>
            </plugin>
            <!-- enable scalatest -->
            <plugin>
                <groupId>org.scalatest</groupId>
                <artifactId>scalatest-maven-plugin</artifactId>
                <version>2.0.0</version>
                <configuration>
                    <reportsDirectory>${project.build.directory}/surefire-reports</reportsDirectory>
                    <junitxml>.</junitxml>
                    <filereports>WDF TestSuite.txt</filereports>
                    <argLine>-Xms3g -Xmx3g</argLine>
                </configuration>
                <executions>
                    <execution>
                        <id>test</id>
                        <goals>
                            <goal>test</goal>
                        </goals>
                    </execution>
                </executions>
            </plugin>
            <plugin>
                <groupId>net.alchim31.maven</groupId>
                <artifactId>scala-maven-plugin</artifactId>
                <version>4.0.1</version>
                <configuration>
                    <args>
                        <arg>-deprecation</arg>
                    </args>
                </configuration>
                <executions>
                    <execution>
                        <goals>
                            <goal>compile</goal>
                            <goal>testCompile</goal>
                        </goals>
                    </execution>
                </executions>
            </plugin>

            <!-- Eclipse Integration -->
            <!--plugin>
                <groupId>org.apache.maven.plugins</groupId>
                <artifactId>maven-eclipse-plugin</artifactId>
                <version>2.8</version>
                <configuration>
                    <downloadSources>true</downloadSources>
                    <projectnatures>
                        <projectnature>org.scala-ide.sdt.core.scalanature</projectnature>
                        <projectnature>org.eclipse.jdt.core.javanature</projectnature>
                    </projectnatures>
                    <buildcommands>
                        <buildcommand>org.scala-ide.sdt.core.scalabuilder</buildcommand>
                    </buildcommands>
                    <classpathContainers>
                        <classpathContainer>org.scala-ide.sdt.launching.SCALA_CONTAINER
                        </classpathContainer>
                        <classpathContainer>org.eclipse.jdt.launching.JRE_CONTAINER
                        </classpathContainer>
                    </classpathContainers>
                    <excludes>
                        <exclude>org.scala-lang:scala-library</exclude>
                        <exclude>org.scala-lang:scala-compiler</exclude>
                    </excludes>
                    <sourceIncludes>
                        <sourceInclude>**/*.scala</sourceInclude>
                        <sourceInclude>**/*.java</sourceInclude>
                    </sourceIncludes>
                </configuration>
            </plugin-->

            <!-- Adding scala source directories to build path -->
            <plugin>
                <groupId>org.codehaus.mojo</groupId>
                <artifactId>build-helper-maven-plugin</artifactId>
                <version>1.7</version>
                <executions>
                    <!-- Add src/main/scala to eclipse build path -->
                    <execution>
                        <id>add-source</id>
                        <phase>generate-sources</phase>
                        <goals>
                            <goal>add-source</goal>
                        </goals>
                        <configuration>
                            <sources>
                                <source>src/main/scala</source>
                            </sources>
                        </configuration>
                    </execution>
                    <!-- Add src/test/scala to eclipse build path -->
                    <execution>
                        <id>add-test-source</id>
                        <phase>generate-test-sources</phase>
                        <goals>
                            <goal>add-test-source</goal>
                        </goals>
                        <configuration>
                            <sources>
                                <source>src/test/scala</source>
                            </sources>
                        </configuration>
                    </execution>
                </executions>
            </plugin>
        </plugins>
    </build>
</project><|MERGE_RESOLUTION|>--- conflicted
+++ resolved
@@ -28,11 +28,7 @@
 
     <groupId>io.rml</groupId>
     <artifactId>RMLStreamer</artifactId>
-<<<<<<< HEAD
-    <version>1.2.3-RELEASE</version>
-=======
-    <version>1.2.4-SNAPSHOT</version>
->>>>>>> 1fd8ca2a
+    <version>1.2.4-RELEASE</version>
     <packaging>jar</packaging>
 
     <name>RMLStreamer</name>
@@ -124,7 +120,7 @@
                 </exclusion>
             </exclusions>
         </dependency>
-
+        
         <dependency>
             <groupId>com.ximpleware</groupId>
             <artifactId>vtd-xml</artifactId>
