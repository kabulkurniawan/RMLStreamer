/**
  * MIT License
  *
  * Copyright (C) 2017 - 2020 RDF Mapping Language (RML)
  *
  * Permission is hereby granted, free of charge, to any person obtaining a copy
  * of this software and associated documentation files (the "Software"), to deal
  * in the Software without restriction, including without limitation the rights
  * to use, copy, modify, merge, publish, distribute, sublicense, and/or sell
  * copies of the Software, and to permit persons to whom the Software is
  * furnished to do so, subject to the following conditions:
  *
  * The above copyright notice and this permission notice shall be included in
  * all copies or substantial portions of the Software.
  *
  * THE SOFTWARE IS PROVIDED "AS IS", WITHOUT WARRANTY OF ANY KIND, EXPRESS OR
  * IMPLIED, INCLUDING BUT NOT LIMITED TO THE WARRANTIES OF MERCHANTABILITY,
  * FITNESS FOR A PARTICULAR PURPOSE AND NONINFRINGEMENT. IN NO EVENT SHALL THE
  * AUTHORS OR COPYRIGHT HOLDERS BE LIABLE FOR ANY CLAIM, DAMAGES OR OTHER
  * LIABILITY, WHETHER IN AN ACTION OF CONTRACT, TORT OR OTHERWISE, ARISING FROM,
  * OUT OF OR IN CONNECTION WITH THE SOFTWARE OR THE USE OR OTHER DEALINGS IN
  * THE SOFTWARE.
  *
  **/

package io.rml.framework.core.model

<<<<<<< HEAD
import io.rml.framework.core.vocabulary.QueryVoc
import io.rml.framework.flink.source.{CSVStream, JSONStream, Stream, XMLStream}
import org.apache.flink.streaming.api.scala.StreamExecutionEnvironment


trait StreamDataSource extends DataSource

object StreamDataSource {


  def fromLogicalSource(logicalSource: LogicalSource)(implicit env: StreamExecutionEnvironment): Stream = {

    logicalSource.source match {
      case source: StreamDataSource =>
        logicalSource.referenceFormulation match {
          case Uri(QueryVoc.Class.CSV) => CSVStream(source)
          case Uri(QueryVoc.Class.XPATH) => XMLStream(source, logicalSource.iterators.distinct)
          case Uri(QueryVoc.Class.JSONPATH) => JSONStream(source, logicalSource.iterators.distinct)
        }
    }
  }
}
=======
trait StreamDataSource extends DataSource
>>>>>>> 3cb2ace4
<|MERGE_RESOLUTION|>--- conflicted
+++ resolved
@@ -25,29 +25,4 @@
 
 package io.rml.framework.core.model
 
-<<<<<<< HEAD
-import io.rml.framework.core.vocabulary.QueryVoc
-import io.rml.framework.flink.source.{CSVStream, JSONStream, Stream, XMLStream}
-import org.apache.flink.streaming.api.scala.StreamExecutionEnvironment
-
-
-trait StreamDataSource extends DataSource
-
-object StreamDataSource {
-
-
-  def fromLogicalSource(logicalSource: LogicalSource)(implicit env: StreamExecutionEnvironment): Stream = {
-
-    logicalSource.source match {
-      case source: StreamDataSource =>
-        logicalSource.referenceFormulation match {
-          case Uri(QueryVoc.Class.CSV) => CSVStream(source)
-          case Uri(QueryVoc.Class.XPATH) => XMLStream(source, logicalSource.iterators.distinct)
-          case Uri(QueryVoc.Class.JSONPATH) => JSONStream(source, logicalSource.iterators.distinct)
-        }
-    }
-  }
-}
-=======
-trait StreamDataSource extends DataSource
->>>>>>> 3cb2ace4
+trait StreamDataSource extends DataSource