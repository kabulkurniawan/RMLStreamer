/**
  * MIT License
  *
  * Copyright (C) 2017 - 2020 RDF Mapping Language (RML)
  *
  * Permission is hereby granted, free of charge, to any person obtaining a copy
  * of this software and associated documentation files (the "Software"), to deal
  * in the Software without restriction, including without limitation the rights
  * to use, copy, modify, merge, publish, distribute, sublicense, and/or sell
  * copies of the Software, and to permit persons to whom the Software is
  * furnished to do so, subject to the following conditions:
  *
  * The above copyright notice and this permission notice shall be included in
  * all copies or substantial portions of the Software.
  *
  * THE SOFTWARE IS PROVIDED "AS IS", WITHOUT WARRANTY OF ANY KIND, EXPRESS OR
  * IMPLIED, INCLUDING BUT NOT LIMITED TO THE WARRANTIES OF MERCHANTABILITY,
  * FITNESS FOR A PARTICULAR PURPOSE AND NONINFRINGEMENT. IN NO EVENT SHALL THE
  * AUTHORS OR COPYRIGHT HOLDERS BE LIABLE FOR ANY CLAIM, DAMAGES OR OTHER
  * LIABILITY, WHETHER IN AN ACTION OF CONTRACT, TORT OR OTHERWISE, ARISING FROM,
  * OUT OF OR IN CONNECTION WITH THE SOFTWARE OR THE USE OR OTHER DEALINGS IN
  * THE SOFTWARE.
  *
  **/

package io.rml.framework.core.vocabulary

/**
  * Contains the constants of the RML vocabulary.
  * https://rml.io/specs/rml/
  */
object RMLVoc {
  val namespace = ("rml", "http://semweb.mmlab.be/ns/rml#");
  
  object Property {

    ///////////////////////////////////////////////////////////////////////////
    // RML
    ///////////////////////////////////////////////////////////////////////////
<<<<<<< HEAD
    val REFERENCE = namespace._2 + "reference";
    val LOGICALSOURCE = namespace._2 + "logicalSource";
    val ITERATOR = namespace._2 + "iterator";
    val REFERENCEFORMULATION = namespace._2 + "referenceFormulation";
    val SOURCE = namespace._2 + "source";
    val LOGICALTARGET = namespace._2 + "logicalTarget";
=======
    val REFERENCE = Namespaces("rml", "reference")
    val LOGICALSOURCE = Namespaces("rml", "logicalSource")
    val ITERATOR = Namespaces("rml", "iterator")
    val REFERENCEFORMULATION = Namespaces("rml", "referenceFormulation")
    val SOURCE = Namespaces("rml", "source")

    ///////////////////////////////////////////////////////////////////////////
    // RMLS: TCP Source
    ///////////////////////////////////////////////////////////////////////////

    val HOSTNAME = Namespaces("rmls", "hostName")
    val PORT = Namespaces("rmls", "port")
    val PATH = Namespaces("rmls", "path")

    ///////////////////////////////////////////////////////////////////////////
    // RMLS: Kafka Source
    ///////////////////////////////////////////////////////////////////////////

    val BROKER = Namespaces("rmls", "broker")
    val GROUPID = Namespaces("rmls", "groupId")
    val TOPIC = Namespaces("rmls", "topic")
    val KAFKAVERSION= Namespaces("rmls", "kafkaVersion")


    ///////////////////////////////////////////////////////////////////////////
    // GREL
    ///////////////////////////////////////////////////////////////////////////
    val GREL_RANDOM = Namespaces("grel", "random")
    val GREL_UPPERCASE = Namespaces("grel", "toUpperCase")


    ///////////////////////////////////////////////////////////////////////////
    // FNML
    ///////////////////////////////////////////////////////////////////////////

    val FUNCTIONVALUE = Namespaces("fnml", "functionValue")

    ///////////////////////////////////////////////////////////////////////////
    // FNO
    ///////////////////////////////////////////////////////////////////////////

    val EXECUTES = Namespaces("fno", "executes")
    val FNO_SOLVES = Namespaces("fno", "solves")
    val FNO_IMPLEMENTS = Namespaces("fno", "implements")
    val FNO_PREDICATE = Namespaces("fno", "predicate")
    val FNO_EXPECTS = Namespaces("fno", "expects")
    val FNO_RETURNS = Namespaces("fno", "returns")
    val FNO_TYPE = Namespaces("fno", "type")

    val FNO_IMPLEMENTATION = Namespaces("fno", "implementation")

    val FNO_FUNCTION = Namespaces("fno", "function")

    val FNO_METHOD_MAPPING = Namespaces("fno", "methodMapping")

    ///////////////////////////////////////////////////////////////////////////
    // LIB
    ///////////////////////////////////////////////////////////////////////////

    val LIB_PROVIDED_BY = Namespaces("lib", "providedBy")
    val LIB_CLASS = Namespaces("lib", "class")
    val LIB_METHOD = Namespaces("lib", "method")
    val LIB_LOCAL_LIBRARY = Namespaces("lib", "localLibrary")

    ///////////////////////////////////////////////////////////////////////////
    // FNOM(apping)
    ///////////////////////////////////////////////////////////////////////////

    val FNOM_METHOD_NAME = Namespaces("fnom", "method-name")



    ///////////////////////////////////////////////////////////////////////////
    // FNOI
    ///////////////////////////////////////////////////////////////////////////
    val FNOI_CLASS_NAME = Namespaces("fnoi", "class-name")

    ///////////////////////////////////////////////////////////////////////////
    // DOAP
    ///////////////////////////////////////////////////////////////////////////

    val DOAP_DOWNLOAD_PAGE = Namespaces("doap", "download-page")



>>>>>>> 8c19776f
  }
}<|MERGE_RESOLUTION|>--- conflicted
+++ resolved
@@ -31,105 +31,17 @@
   */
 object RMLVoc {
   val namespace = ("rml", "http://semweb.mmlab.be/ns/rml#");
-  
+
   object Property {
 
     ///////////////////////////////////////////////////////////////////////////
     // RML
     ///////////////////////////////////////////////////////////////////////////
-<<<<<<< HEAD
     val REFERENCE = namespace._2 + "reference";
     val LOGICALSOURCE = namespace._2 + "logicalSource";
     val ITERATOR = namespace._2 + "iterator";
     val REFERENCEFORMULATION = namespace._2 + "referenceFormulation";
     val SOURCE = namespace._2 + "source";
     val LOGICALTARGET = namespace._2 + "logicalTarget";
-=======
-    val REFERENCE = Namespaces("rml", "reference")
-    val LOGICALSOURCE = Namespaces("rml", "logicalSource")
-    val ITERATOR = Namespaces("rml", "iterator")
-    val REFERENCEFORMULATION = Namespaces("rml", "referenceFormulation")
-    val SOURCE = Namespaces("rml", "source")
-
-    ///////////////////////////////////////////////////////////////////////////
-    // RMLS: TCP Source
-    ///////////////////////////////////////////////////////////////////////////
-
-    val HOSTNAME = Namespaces("rmls", "hostName")
-    val PORT = Namespaces("rmls", "port")
-    val PATH = Namespaces("rmls", "path")
-
-    ///////////////////////////////////////////////////////////////////////////
-    // RMLS: Kafka Source
-    ///////////////////////////////////////////////////////////////////////////
-
-    val BROKER = Namespaces("rmls", "broker")
-    val GROUPID = Namespaces("rmls", "groupId")
-    val TOPIC = Namespaces("rmls", "topic")
-    val KAFKAVERSION= Namespaces("rmls", "kafkaVersion")
-
-
-    ///////////////////////////////////////////////////////////////////////////
-    // GREL
-    ///////////////////////////////////////////////////////////////////////////
-    val GREL_RANDOM = Namespaces("grel", "random")
-    val GREL_UPPERCASE = Namespaces("grel", "toUpperCase")
-
-
-    ///////////////////////////////////////////////////////////////////////////
-    // FNML
-    ///////////////////////////////////////////////////////////////////////////
-
-    val FUNCTIONVALUE = Namespaces("fnml", "functionValue")
-
-    ///////////////////////////////////////////////////////////////////////////
-    // FNO
-    ///////////////////////////////////////////////////////////////////////////
-
-    val EXECUTES = Namespaces("fno", "executes")
-    val FNO_SOLVES = Namespaces("fno", "solves")
-    val FNO_IMPLEMENTS = Namespaces("fno", "implements")
-    val FNO_PREDICATE = Namespaces("fno", "predicate")
-    val FNO_EXPECTS = Namespaces("fno", "expects")
-    val FNO_RETURNS = Namespaces("fno", "returns")
-    val FNO_TYPE = Namespaces("fno", "type")
-
-    val FNO_IMPLEMENTATION = Namespaces("fno", "implementation")
-
-    val FNO_FUNCTION = Namespaces("fno", "function")
-
-    val FNO_METHOD_MAPPING = Namespaces("fno", "methodMapping")
-
-    ///////////////////////////////////////////////////////////////////////////
-    // LIB
-    ///////////////////////////////////////////////////////////////////////////
-
-    val LIB_PROVIDED_BY = Namespaces("lib", "providedBy")
-    val LIB_CLASS = Namespaces("lib", "class")
-    val LIB_METHOD = Namespaces("lib", "method")
-    val LIB_LOCAL_LIBRARY = Namespaces("lib", "localLibrary")
-
-    ///////////////////////////////////////////////////////////////////////////
-    // FNOM(apping)
-    ///////////////////////////////////////////////////////////////////////////
-
-    val FNOM_METHOD_NAME = Namespaces("fnom", "method-name")
-
-
-
-    ///////////////////////////////////////////////////////////////////////////
-    // FNOI
-    ///////////////////////////////////////////////////////////////////////////
-    val FNOI_CLASS_NAME = Namespaces("fnoi", "class-name")
-
-    ///////////////////////////////////////////////////////////////////////////
-    // DOAP
-    ///////////////////////////////////////////////////////////////////////////
-
-    val DOAP_DOWNLOAD_PAGE = Namespaces("doap", "download-page")
-
-
-
->>>>>>> 8c19776f
   }
 }