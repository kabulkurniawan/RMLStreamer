--- conflicted
+++ resolved
@@ -60,7 +60,6 @@
   def getTypeClass(uri: Uri): Class[_] = {
     uri match {
 
-<<<<<<< HEAD
       case Uri(XsdVoc.Type.XSD_POSITIVE_INTEGER) => classOf[Int]
       case Uri(XsdVoc.Type.XSD_INTEGER) => classOf[Int]
       case Uri(XsdVoc.Type.XSD_INT) => classOf[Int]
@@ -72,21 +71,7 @@
       case Uri(RDFVoc.Type.RDF_LIST) => classOf[List[_]]
       case Uri(XsdVoc.Type.XSD_ANY) => classOf[Any]
       case Uri(RDFVoc.Type.RDF_OBJECT) => classOf[Any]
-      case _ => throw new RMLException(s"Type $uri not supported for parameter")
-=======
-      case Uri(RMLVoc.Type.XSD_POSITIVE_INTEGER) => classOf[Int]
-      case Uri(RMLVoc.Type.XSD_INTEGER) => classOf[Int]
-      case Uri(RMLVoc.Type.XSD_INT) => classOf[Int]
-      case Uri(RMLVoc.Type.XSD_STRING) => classOf[String]
-      case Uri(RMLVoc.Type.XSD_DOUBLE) => classOf[Double]
-      case Uri(RMLVoc.Type.XSD_LONG) => classOf[Long]
-      case Uri(RMLVoc.Type.XSD_DATETIME) => classOf[Instant]
-      case Uri(RMLVoc.Type.XSD_BOOLEAN) => classOf[Boolean]
-      case Uri(RMLVoc.Type.RDF_LIST) => classOf[List[_]]
-      case Uri(RMLVoc.Type.XSD_ANY) => classOf[Any]
-      case Uri(RMLVoc.Type.RDF_OBJECT) => classOf[Any]
       case _ => throw new RMLException(s"Type ${uri.value} not supported for parameter")
->>>>>>> 3cb2ace4
     }
   }
 
