--- conflicted
+++ resolved
@@ -30,16 +30,10 @@
       try {
         val functionUri = map.listProperties(FunVoc.FnO.Property.FNO_FUNCTION).head.asInstanceOf[RDFResource].uri
 
-<<<<<<< HEAD
         val methodMappingResource = map.listProperties(FunVoc.FnO.Property.FNO_METHOD_MAPPING).head.asInstanceOf[RDFResource]
-        val methodName = methodMappingResource.listProperties(FunVoc.FnOMapping.Property.FNOM_METHOD_NAME).head.toString
+        val methodNode = methodMappingResource.listProperties(FunVoc.FnOMapping.Property.FNOM_METHOD_NAME).head.asInstanceOf[Literal]
+        val methodName = methodNode.value
         val implementationResource = map.listProperties(FunVoc.FnO.Property.FNO_IMPLEMENTATION).head.asInstanceOf[RDFResource]
-=======
-        val methodMappingResource = map.listProperties(RMLVoc.Property.FNO_METHOD_MAPPING).head.asInstanceOf[RDFResource]
-        val methodNode = methodMappingResource.listProperties(RMLVoc.Property.FNOM_METHOD_NAME).head.asInstanceOf[Literal]
-        val methodName = methodNode.value
-        val implementationResource = map.listProperties(RMLVoc.Property.FNO_IMPLEMENTATION).head.asInstanceOf[RDFResource]
->>>>>>> 3cb2ace4
 
         val className = Util.getLiteral(implementationResource.listProperties(FunVoc.FnoImplementation.Property.FNOI_CLASS_NAME).head)
         val downloadPage = Util.getLiteral(implementationResource.listProperties(DOAPVoc.Property.DOAP_DOWNLOAD_PAGE).head)
