/**
 * MIT License
 *
 * Copyright (C) 2017 - 2020 RDF Mapping Language (RML)
 *
 * Permission is hereby granted, free of charge, to any person obtaining a copy
 * of this software and associated documentation files (the "Software"), to deal
 * in the Software without restriction, including without limitation the rights
 * to use, copy, modify, merge, publish, distribute, sublicense, and/or sell
 * copies of the Software, and to permit persons to whom the Software is
 * furnished to do so, subject to the following conditions:
 * 
 * The above copyright notice and this permission notice shall be included in
 * all copies or substantial portions of the Software.
 * 
 * THE SOFTWARE IS PROVIDED "AS IS", WITHOUT WARRANTY OF ANY KIND, EXPRESS OR
 * IMPLIED, INCLUDING BUT NOT LIMITED TO THE WARRANTIES OF MERCHANTABILITY,
 * FITNESS FOR A PARTICULAR PURPOSE AND NONINFRINGEMENT. IN NO EVENT SHALL THE
 * AUTHORS OR COPYRIGHT HOLDERS BE LIABLE FOR ANY CLAIM, DAMAGES OR OTHER
 * LIABILITY, WHETHER IN AN ACTION OF CONTRACT, TORT OR OTHERWISE, ARISING FROM,
 * OUT OF OR IN CONNECTION WITH THE SOFTWARE OR THE USE OR OTHER DEALINGS IN
 * THE SOFTWARE.
 *
 **/
package io.rml.framework.engine.statement

import io.rml.framework.core.function.FunctionLoader
import io.rml.framework.core.function.model.Function
import io.rml.framework.core.item.{EmptyItem, Item}
import io.rml.framework.core.model._
<<<<<<< HEAD
import io.rml.framework.core.vocabulary.FunVoc
import io.rml.framework.flink.item.Item
import io.rml.framework.flink.sink.FlinkRDFQuad
import io.rml.framework.flink.source.EmptyItem
=======
import io.rml.framework.core.model.rdf.SerializableRDFQuad
import io.rml.framework.core.vocabulary.RMLVoc
>>>>>>> 3cb2ace4
import io.rml.framework.shared.RMLException

case class FunctionMapGeneratorAssembler() extends TermMapGeneratorAssembler {


  override def assemble(termMap: TermMap): (Item) => Option[Iterable[Entity]] = {
    require(termMap.isInstanceOf[FunctionMap], "Wrong TermMap instance.")

    val functionMap = termMap.asInstanceOf[FunctionMap]
    val pomAssembler = PredicateObjectGeneratorAssembler()

    val assembledPom = functionMap.functionValue.sortBy(_.identifier) // sortBy required for retaining correct parameter ordering
      .flatMap(pomAssembler.assemble)
      .map {
        case (predicateGen, objGen, _) => (predicateGen, objGen)
      }

    val function = parseFunction(assembledPom)

    createAssemblerFunction(function, assembledPom)
  }

  private def parseFunction(assembledPom:
                            List[(Item => Option[Iterable[Uri]], Item => Option[Iterable[Entity]])]): Option[Function] = {

    this.logDebug("parseFunction (assembledPom)")
    val placeHolder: List[SerializableRDFQuad] = generateFunctionTriples(new EmptyItem(), assembledPom)

    val executeProperties = placeHolder.filter( quad => quad.predicate.value == Uri(FunVoc.FnO.Property.EXECUTES))
    if(executeProperties.isEmpty)
      throw new RMLException(s"Couldn't find ${FunVoc.FnO.Property.EXECUTES} property." +
        s"Is the namespace correct? (e.g. HTTP vs. HTTPS)")

    val functionName = Uri(
      executeProperties
      .head
      .`object`
      .value
      .value)
    

    val functionLoaderOption = FunctionLoader();

    if (functionLoaderOption.isDefined) {
      functionLoaderOption.get.createFunction(functionName);
    } else {
      None
    }
  }

  /**
   * Generates an assembler function which takes in [[Item]] and generate
   * entities using the function specified by the function map
   *
   * @param assembledPom List of predicate object generator functions
   * @return anon function taking in [[Item]] and returns entities using the function
   */
  private def createAssemblerFunction(function: Option[Function], assembledPom: List[(Item => Option[Iterable[Uri]], Item => Option[Iterable[Entity]])]): Item => Option[Iterable[Entity]] = {
    (item: Item) => {
<<<<<<< HEAD
      val triples: List[FlinkRDFQuad] = generateFunctionTriples(item, assembledPom)
      val paramTriples = triples.filter(triple => triple.predicate.uri != Uri(FunVoc.FnO.Property.EXECUTES))
=======
      val triples: List[SerializableRDFQuad] = generateFunctionTriples(item, assembledPom)
      val paramTriples = triples.filter(triple => triple.predicate.uri != Uri(RMLVoc.Property.EXECUTES))
>>>>>>> 3cb2ace4


      if (function.isDefined) {
        function.get.execute(paramTriples)
      } else {
        None
      }
    }
  }

  /**
   * Generate triples from which the the function can be derived from
   * and applied to the the item
   *
   * @param item
   * @return
   */
  private def generateFunctionTriples(item: Item, assembledPom: List[(Item => Option[Iterable[Uri]], Item => Option[Iterable[Entity]])]): List[SerializableRDFQuad] = {

    val result = for{
      (predicateGen, objGen) <- assembledPom
      predicateIter <- predicateGen(item)
      objIter <- objGen(item)
    } yield for {
      predicate <- predicateIter
      obj <- objIter
      quad <-  Statement.generateQuad(Blank(), predicate, obj)
    } yield quad


    result.flatten

  }

}<|MERGE_RESOLUTION|>--- conflicted
+++ resolved
@@ -28,15 +28,9 @@
 import io.rml.framework.core.function.model.Function
 import io.rml.framework.core.item.{EmptyItem, Item}
 import io.rml.framework.core.model._
-<<<<<<< HEAD
+import io.rml.framework.core.model.rdf.SerializableRDFQuad
 import io.rml.framework.core.vocabulary.FunVoc
-import io.rml.framework.flink.item.Item
-import io.rml.framework.flink.sink.FlinkRDFQuad
 import io.rml.framework.flink.source.EmptyItem
-=======
-import io.rml.framework.core.model.rdf.SerializableRDFQuad
-import io.rml.framework.core.vocabulary.RMLVoc
->>>>>>> 3cb2ace4
 import io.rml.framework.shared.RMLException
 
 case class FunctionMapGeneratorAssembler() extends TermMapGeneratorAssembler {
@@ -96,13 +90,8 @@
    */
   private def createAssemblerFunction(function: Option[Function], assembledPom: List[(Item => Option[Iterable[Uri]], Item => Option[Iterable[Entity]])]): Item => Option[Iterable[Entity]] = {
     (item: Item) => {
-<<<<<<< HEAD
-      val triples: List[FlinkRDFQuad] = generateFunctionTriples(item, assembledPom)
+      val triples: List[SerializableRDFQuad] = generateFunctionTriples(item, assembledPom)
       val paramTriples = triples.filter(triple => triple.predicate.uri != Uri(FunVoc.FnO.Property.EXECUTES))
-=======
-      val triples: List[SerializableRDFQuad] = generateFunctionTriples(item, assembledPom)
-      val paramTriples = triples.filter(triple => triple.predicate.uri != Uri(RMLVoc.Property.EXECUTES))
->>>>>>> 3cb2ace4
 
 
       if (function.isDefined) {
