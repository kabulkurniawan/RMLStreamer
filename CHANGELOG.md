--- conflicted
+++ resolved
@@ -12,11 +12,8 @@
 ## [2.0.1] -
 
 ### Added
-<<<<<<< HEAD
+* Support for functions using the [Function Ontology](https://fno.io/)
 * Web of Things source (MQTT)
-=======
-* Support for functions using the [Function Ontology](https://fno.io/)
->>>>>>> fa4f0841
 
 ### Changed
 * Updated Flink from version 1.10.0 to 1.11.3
